/**************************************************************************
 * Copyright (c) 2014 Azavea.
 * 
 * Licensed under the Apache License, Version 2.0 (the "License");
 * you may not use this file except in compliance with the License.
 * You may obtain a copy of the License at
 * 
 * http://www.apache.org/licenses/LICENSE-2.0
 * 
 * Unless required by applicable law or agreed to in writing, software
 * distributed under the License is distributed on an "AS IS" BASIS,
 * WITHOUT WARRANTIES OR CONDITIONS OF ANY KIND, either express or implied.
 * See the License for the specific language governing permissions and
 * limitations under the License.
 **************************************************************************/

package geotrellis.raster.op.local

import geotrellis._

/**
 * Operation to get the arc sine of values.
 * Always return a double raster.
 * if abs(cell_value) > 1, return NaN in that cell.
 */
object Asin extends Serializable {
<<<<<<< HEAD
  /**
    * Takes the arc sine of each raster cell value.
    * @info Always return a double valued raster.
    */
  def apply(r:Op[Raster]) =
    r.map(_.convert(TypeDouble).mapDouble (z => math.asin(z))) 
     .withName("Asin")
}

/**
 * Operation to get the arc sine of values.
 * Always return a double raster.
 * if abs(cell_value) > 1, return NaN in that cell.
 */
trait AsinMethods { self: Raster =>
  /**
    * Takes the arc sine of each raster cell value.
    * @info Always return a double valued raster.
    */
  def localAsin() =
    Asin(self)
=======
  /** Takes the arc sine of each raster cell value. */
  def apply(r: Raster): Raster =
    r.convert(TypeDouble)
     .mapDouble (z => math.asin(z))
>>>>>>> 72a9e4e0
}<|MERGE_RESOLUTION|>--- conflicted
+++ resolved
@@ -24,14 +24,10 @@
  * if abs(cell_value) > 1, return NaN in that cell.
  */
 object Asin extends Serializable {
-<<<<<<< HEAD
-  /**
-    * Takes the arc sine of each raster cell value.
-    * @info Always return a double valued raster.
-    */
-  def apply(r:Op[Raster]) =
-    r.map(_.convert(TypeDouble).mapDouble (z => math.asin(z))) 
-     .withName("Asin")
+  /** Takes the arc sine of each raster cell value. */
+  def apply(r: Raster): Raster =
+    r.convert(TypeDouble)
+     .mapDouble (z => math.asin(z))
 }
 
 /**
@@ -46,10 +42,4 @@
     */
   def localAsin() =
     Asin(self)
-=======
-  /** Takes the arc sine of each raster cell value. */
-  def apply(r: Raster): Raster =
-    r.convert(TypeDouble)
-     .mapDouble (z => math.asin(z))
->>>>>>> 72a9e4e0
 }