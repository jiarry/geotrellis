# geotrellis.vector

>"Raster is faster but vector is correcter."
— Somebody

## Features and Geometries

In addition to working with raster data, Geotrellis provides
a number of tools for the creation, representation, and
modification of vector data. The data types central to this
functionality (`geotrellis.vector.Feature` and
`geotrellis.vector.Geometry`) correspond - and not by accident -
to certain objects found in [the GeoJson
spec](http://geojson.org/geojson-spec.html). `Feature`s
correspond to the objects listed  under `features` in a
geojson `FeatureCollection`. `Geometry`s, to `geometries`
in a geojson `Feature`.

## Geometries

The base `Geometry` class can be found in `Geometry.scala`.
Concrete geometries include:
- `geotrellis.vector.Point`
- `geotrellis.vector.MultiPoint`
- `geotrellis.vector.Line`
- `geotrellis.vector.MultiLine`
- `geotrellis.vector.Polygon`
- `geotrellis.vector.MultiPolygon`
- `geotrellis.vector.GeometryCollection`

Working with these geometries is a relatively straightforward
affair. Let's take a look:

```scala
import geotrellis.vector._

/** First, let's create a Point. Then, we'll use its intersection method.
  * Note: we are also using intersection's alias '&'.
  */
val myPoint = Point(1.0, 1.1) // Create a point
// Intersection method
val selfIntersection = myPoint intersection Point(1.0, 1.1)
// Intersection alias
val nonIntersection = myPoint & Point(200, 300)
```

At this point, the values `selfIntersection` and `nonIntersection`
are `GeometryResult` containers. These containers are what many JTS
operations on `Geometry` objects will wrap their results in.
To idiomatically destructure these wrappers, we can use the
`as[G <: Geometry]` function which either returns `Some(G)` or `None`.

```scala
val pointIntersection = (Point(1.0, 2.0) & Point(1.0, 2.0)).as[Point]
val pointNonIntersection = (Point(1.0, 2.0) & Point(12.0, 4.0)).as[Point]

assert(pointIntersection == Some(Point(1.0, 2.0)))  // Either some point
assert(pointNonIntersection == None)                // Or nothing at all
```

As convenient as `as[G <: Geometry]` is, it offers no guarantees about
the domain over which it ranges. So, while you can expect a neatly
packaged `Option[G <: Geometry]`, it isn't necessarily the case that the
`GeometryResult` object produced by a given set of operations is
possibly convertable to the `Geometry` subtype you choose. For example,
a `PointGeometryIntersectionResult.as[Polygon]` will *always* return
`None`.

An alternative approach uses pattern matching and ensures an exhaustive
check of the results.
[`Results.scala`](../../vector/src/main/scala/geotrellis/engine/Results.scala)
contains a large
[ADT](https://en.wikipedia.org/wiki/Algebraic_data_type) which encodes
the possible outcomes for different types of outcomes. The result type of
a JTS-dependent vector operation can be found somewhere on this tree to
the effect that an exhaustive match can be carried out to determine the
`Geometry` (excepting cases of `NoResult`, for which there is no
`Geometry`).

For example, we note that a `Point`/`Point` intersection has
the type `PointOrNoResult`. From this we can deduce that it is either a
`Point` underneath or else nothing:

```scala
scala> import geotrellis.vector._
scala> p1 & p2 match {
     |   case PointResult(_) => println("A Point!)
     |   case NoResult => println("Sorry, no result.")
     | }
A Point!
```

Beyond the methods which come with any `Geometry` object there are
implicits in many geotrellis modules which will extend Geometry
capabilities. For instance, after importing `geotrellis.vector.io._`,
it becomes possible to call the `toGeoJson` method on any `Geometry`:

```scala
import geotrellis.vector.io._
assert(Point(1,1).toGeoJson == """{"type":"Point","coordinates":[1.0,1.0]}""")
```

If you need to move from a geometry to a serialized representation or
vice-versa, take a look at the `io` directory's contents. This naming
convention for input and output is common throughout Geotrellis.
So if you're trying to get spatial representations in or out of your
program, spend some time seeing if the problem has already been solved.

Methods which are specific to certain subclasses of `Geometry` exist too.
For example, `geotrellis.vector.MultiLine` is implicitly extended by
`geotrellis.vector.op` such that this becomes possible:

```scala
import geotrellis.vector.op._
val myML = MultiLine.EMPTY
myML.unionGeometries
```

<<<<<<< HEAD
The following packages extend `Geometry` capabilities:
- [geotrellis.vector.io.json](io/json/)
- [geotrellis.vector.io.WKT](io/WKT/)
- [geotrellis.vector.io.WKB](io/WKB/)
- [geotrellis.vector.op](op/)
- [geotrellis.vector.op.affine](op/affine/)
- [geotrellis.vector.reproject](reproject/)

=======
>>>>>>> 03367dad
## Features
The `Feature` class is odd. At first blush, it thinly wraps one of the
afforementioned `Geometry` objects along with some type of data. Its
purpose will be clear if you can keep in mind the importance of the
geojson format of serialization which is now ubiquitous in the GIS
software space. It can be found in `Feature.scala`.

<<<<<<< HEAD
Let's examine some source code so that this is all a bit clearer.
From `geotrellis.vector.Feature.scala`:

```scala
abstract class Feature[D] {
  type G <: Geometry
  val geom: G ; val data: D
}

case class PointFeature[D](geom: Point, data: D) extends Feature[D] {type G = Point}
```
These type signatures tell us a good deal. Let's make this easy
on ourselves and put our findings into a list.
- The type `G` is [some instance or other](http://docs.scala-lang.org/tutorials/tour/upper-type-bounds.html)
of `Geometry` (which we explored just above).
- The value, `geom`, which anything the compiler recognizes as a
`Feature` must make available in its immediate closure must be of type `G`.
- As with `geom` the compiler will not be happy unless a `Feature` provides `data`.
=======
Let's examine some source code so that this is all a bit clearer. The type
signatures in
[Feature.scala](../../vector/src/main/scala/geotrellis/vector/Feature.scala) tell
us a good deal:
- The type `G` is [some instance](http://docs.scala-lang.org/tutorials/tour/upper-type-bounds.html)
  of `Geometry` (which we explored just above).
- The compiler will not be happy unless a `Feature` provides `data` of
  type `D`
>>>>>>> 03367dad
- Whereas, with `geom`, we could say a good deal about the types of
  stuff (only things we call geometries) that would satisfy the compiler,
  we have nothing in particular to say about `D`.

Our difficulty with `D` is shared by the `Point`-focused feature,
`PointFeature`. `PointFeature` uses `Point` (which is one of the concrete instances
of `Geometry` introduced above) while telling us nothing at all about `data`'s
type. This is just sugar for passing around a `Point` and some
associated metadata.

Let's look at some code which does something with D (code which calls
one of D's methods) so that we know what to expect. Remember: types are
just contracts which the compiler is kind enough to enforce. In
well-written code, types (and type variables) can tell us a great deal
about what was in the head of the author.

There's only one `package` which does anything with `D`, so the
constraints (and our job) should be relatively easy.
In [`geotrellis.vector.io.json.FeatureFormats.scala`](../../vector/src/main/scala/vector/io/json/FeatureFormats.scala)
there are `ContextBound`s on `D` which ensure that they have JsonReader,
JsonWriter, and JsonFormat implicits available (this is a
[typeclass](http://danielwestheide.com/blog/2013/02/06/the-neophytes-guide-to-scala-part-12-type-classes.html),
and it allows for something like type-safe duck-typing).

`D`'s purpose is clear enough: any `D` which comes with the tools
necessary for json serialization and deserialization will suffice.
In effect, `data` corresponds to the "properties" member of the
geojson spec's `Feature` object.

If you can provide the serialization tools (that is, implicit
conversions between some type (your `D`) and [spray json](https://github.com/spray/spray-json)),
the `Feature` object in `geotrellis.vector` does the heavy lifting
of embedding your (thus serializable) data into the larger structure
which includes a `Geometry`. There's even support for geojson IDs: the
"ID" member of a geojson Feature is represented by the keys of a `Map`
from `String` to `Feature[D]`. Data in both the ID and non-ID variants
of geojson Feature formats is easily transformed.

## GeoTrellis Extents

There's one more piece to the `geotrellis.vector` puzzle: `Extent`.
A `geotrellis.vector.Extent` is nothing more than a rectangular
polygon on projection. This is useful mainly as a tool for defining the
extent covered by a tile - the two jointly yield a raster (for more
on rasters, go [here](../../raster/src/main/scala/geotrellis/raster)).
Constructing `Extent`s is easy. Since they're rectangles,
we only need to provide four unique values. Take a look at the
[source](../../vector/src/main/scala/geotrellis/vector/Extent.scala) for
more.

Pay special attention to `ProjectedExtent` if you need your geometries
to be projection-aware. Really, that's about all you need to know to get
started with extents. They're a powerful tool for a tightly defined task.

## Submodules

These submodules define useful methods for dealing with
the entities that call `geotrellis.vector` home:
- `geotrellis.vector.io` defines input/output (serialization) of geometries
- `geotrellis.vector.op` defines common operations on geometries
- `geotrellis.vector.reproject` defines methods for translating between projections
<|MERGE_RESOLUTION|>--- conflicted
+++ resolved
@@ -116,7 +116,6 @@
 myML.unionGeometries
 ```
 
-<<<<<<< HEAD
 The following packages extend `Geometry` capabilities:
 - [geotrellis.vector.io.json](io/json/)
 - [geotrellis.vector.io.WKT](io/WKT/)
@@ -125,8 +124,6 @@
 - [geotrellis.vector.op.affine](op/affine/)
 - [geotrellis.vector.reproject](reproject/)
 
-=======
->>>>>>> 03367dad
 ## Features
 The `Feature` class is odd. At first blush, it thinly wraps one of the
 afforementioned `Geometry` objects along with some type of data. Its
@@ -134,7 +131,6 @@
 geojson format of serialization which is now ubiquitous in the GIS
 software space. It can be found in `Feature.scala`.
 
-<<<<<<< HEAD
 Let's examine some source code so that this is all a bit clearer.
 From `geotrellis.vector.Feature.scala`:
 
@@ -153,16 +149,6 @@
 - The value, `geom`, which anything the compiler recognizes as a
 `Feature` must make available in its immediate closure must be of type `G`.
 - As with `geom` the compiler will not be happy unless a `Feature` provides `data`.
-=======
-Let's examine some source code so that this is all a bit clearer. The type
-signatures in
-[Feature.scala](../../vector/src/main/scala/geotrellis/vector/Feature.scala) tell
-us a good deal:
-- The type `G` is [some instance](http://docs.scala-lang.org/tutorials/tour/upper-type-bounds.html)
-  of `Geometry` (which we explored just above).
-- The compiler will not be happy unless a `Feature` provides `data` of
-  type `D`
->>>>>>> 03367dad
 - Whereas, with `geom`, we could say a good deal about the types of
   stuff (only things we call geometries) that would satisfy the compiler,
   we have nothing in particular to say about `D`.
@@ -217,10 +203,21 @@
 to be projection-aware. Really, that's about all you need to know to get
 started with extents. They're a powerful tool for a tightly defined task.
 
+From Extent.scala:
+
+```scala
+case class ProjectedExtent(extent: Extent, crs: CRS) {
+  def reproject(dest: CRS): Extent = extent.reproject(crs, dest)
+}
+```
+
+Really, that's about all you need to know to get started with
+extents. They're a powerful tool for a tightly defined task.
+
 ## Submodules
 
 These submodules define useful methods for dealing with
 the entities that call `geotrellis.vector` home:
 - `geotrellis.vector.io` defines input/output (serialization) of geometries
 - `geotrellis.vector.op` defines common operations on geometries
-- `geotrellis.vector.reproject` defines methods for translating between projections
+- `geotrellis.vector.reproject` defines methods for translating between projections