<<<<<<< HEAD
## How do I install geotrellis?

Sadly, you can't.  
GeoTrellis is a developer toolkit/library/framework used to develop applications 
in scala against geospatial data large and small. So to use it, you need to 
rely on it in a scala application that you develop. Read through our tutorials 
to learn about the dependencies required to use GeoTrellis. 


## I need to convert a `Tile`'s `CellType`, which methods should I use?
=======
## How can I convert a `Tile`'s `CellType`?
>>>>>>> b921c3f0

**Question**: Let's say I have a tile with incorrect `CellType` information or
that, for whatever reason, I need to change it. How can I convert a
`Tile`'s `CellType`? Which methods can I use?

**Answer**: There are two distinct flavors of 'conversion' which GeoTrellis supports
for moving between `CellType`s: `convert` and `interpretAs`. In what
follows we will try to limit any confusion about just what differentiates
these two methods and describe which should be used under what circumstances.  

[Elsewhere](core-concepts.md#cell-types), we've said that the `CellType` is just
a piece of metadata carried around alongside a `Tile` which helps GeoTrellis
to keep track of how that `Tile`'s array should be interacted with. The
distinction between `interpretAs` and `convert` relates to how smart GeoTrellis
should be while swapping out one `CellType` for another.  

Broadly, `convert` assumes that your `Tile`'s `CellType` is accurate and
that you'd like the semantics of your `Tile` to remain invariant under
the conversion in question. For example, imagine that we've got
categorical data whose cardinality is equal to the cardinality of `Byte`
(254 assuming we reserved a spot for `NoData`). Let's fiat, too, that
the `CellType` we're using is `ByteConstantNoData`. What happens if we want
to add a 255th category? Unless we abandon `NoData` (usually not the
right move), it would seem we're out of options so long as we use
`ByteCells`. Instead, we should call `convert` on that tile and tell it
that we'd like to transpose all `Byte` values to `Short` values. All of
the numbers will remain the same with the exception of any
`Byte.MinValue` cells, which will be turned into `Short.MinValue` in
accordance with the new `CellType`'s chosen `NoData` value. This frees
up quite a bit of extra room for categories and allows us to continue
working with our data in nearly the same manner as before conversion.  

`interpretAs` is a method that was written to resolve a different
problem. If your `Tile` is associated with an incorrect `CellType` (as
can often happen when reading GeoTIFFs that lack proper, accurate headers),
`interpretAs` provides a means for attaching the correct metadata to
your `Tile` *without trusting the pre-interpretation metadata*. The
"conversion" carried out through `interpretAs` does *not* try to do
anything intelligent. There can be no guarantee that meaning
is preserved through reinterpretation - in fact, the primary use case
for `interpretAs` is to attach the correct metadata to a `Tile` which is
improperly labelled for whatever reason.  

An interesting consequence is that you can certainly move between
data types (not just policies for handling `NoData`) by way of
`interpretAs` but that, because the original metadata is not accurate,
the default, naive conversion (`_.toInt`, `_.toFloat`, etc.) must be
depended upon.  

```scala
/** getRaw is a method that allows us to see the values regardless of
if, semantically, they are properly treated as non-data. We use it here
simply to expose the mechanics of the transformation 'under the hood' */

val myData = Array(42, 2, 3, 4)
val tileBefore = IntArrayTile(myData, 2, 2, IntUserDefinedNoDataValue(42))

/** While the value in (0, 0) is NoData, it is now 1 instead of 42
  *  (which matches our new CellType's expectations)
  */
val converted = tileBefore.convert(IntUserDefinedNoData(1))
assert(converted.getRaw.get(0, 0) != converted.get(0, 0))

/** Here, the first value is still 42. But because the NoData value is
  *  now 1, the first value is no longer treated as NoData
  *  (which matches our new CellType's expectations) */
val interpreted = tileBefore.interpretAs(IntUserDefinedNoData(1))
assert(interpreted.getRaw.get(0, 0) == interpreted.get(0, 0))
```

TL;DR: If your `CellType` is just wrong, reinterpret the meaning of your
underlying cells with a call to `interpretAs`. If you trust your
`CellType` and wish for its semantics to be preserved through
transformation, use `convert`.  


## How do I import GeoTrellis methods?

**Question**: In some of the GeoTrellis sample code and certainly in example
projects, it looks like some GeoTrellis types have more methods than
they really do. If I create an `IntArrayTile`, it doesn't have most of
the methods that it should - I can't reproject, resample, or carry out
map algebra operations - why is that and how can I fix it?  

**Answer**: Scala is a weird language. It is both object oriented
(there's an inheritance tree which binds together the various types of
`Tile`) and functional (harder to define, exactly, but there's plenty of
sugar for dealing with functions). The phenomenon of apparently missing
methods is an upshot of the fact that many of the behaviors bestowed upon
GeoTrellis types come from the more functional structure of typeclasses
rather than the stricter, more brittle, and more familiar standard
inheritance structure.  

Roughly, if OO structures of inheritance define what can be done in virtue
of *what a thing is*, typeclasses allow us to define an object's
behavior in virtue of *what it can do*. Within Scala's type system, this
differing expectation can be found between a function which takes a `T`
where `T <: Duck` (the `T` that is expected must be a duck or one of its
subtypes) and a function which takes `T` where `T: Quacks` (the `T` that is
expected must be able to quack, regardless of what it is).  

If this sounds a lot like duck-typing, that's because it is. But,
whereas method extension through duck-typing in other languages is a
somewhat risky affair (runtime errors abound), Scala's type system
allows us to be every bit as certain of the behavior in our typeclasses
as we would be were the methods defined within the body of some class,
itself.  

Unlike the rather straightforward means for defining typeclasses which
exist in some languages (e.g. Haskell), Scala's typeclasses depend upon
implicitly applying pieces of code which happen to be in scope. The details
can get confusing and are unnecessary for most work with GeoTrellis. If you're
interested in understanding the problem at a deeper level, check out [this excellent
article](http://danielwestheide.com/blog/2013/02/06/the-neophytes-guide-to-scala-part-12-type-classes.html).  

Because the entire typeclass infrastructure depends upon implicits, all
you need to worry about is importing the proper set of classes which
define the behavior in question. Let's look to a concrete example. Note
the difference in import statements:  

This does not compile.
```scala
import geotrellis.vector._

val feature = Feature[Point, Int](Point(1, 2), 42)
feature.toGeoJson  // not allowed, method extension not in scope
```

This does.
```scala
import geotrellis.vector._
import geotrellis.vector.io._

val feature = Feature[Point, Int](Point(1, 2), 42)
feature.toGeoJson  // returns geojson, as expected
```

TL;DR: Make sure you're importing the appropriate implicits. They define
methods that extend GeoTrellis types.  <|MERGE_RESOLUTION|>--- conflicted
+++ resolved
@@ -1,4 +1,3 @@
-<<<<<<< HEAD
 ## How do I install geotrellis?
 
 Sadly, you can't.  
@@ -7,11 +6,7 @@
 rely on it in a scala application that you develop. Read through our tutorials 
 to learn about the dependencies required to use GeoTrellis. 
 
-
-## I need to convert a `Tile`'s `CellType`, which methods should I use?
-=======
 ## How can I convert a `Tile`'s `CellType`?
->>>>>>> b921c3f0
 
 **Question**: Let's say I have a tile with incorrect `CellType` information or
 that, for whatever reason, I need to change it. How can I convert a
