import Dependencies._

name := "geotrellis-geomesa"
libraryDependencies ++= Seq(
  "org.locationtech.geomesa" % "geomesa-jobs" % Version.geomesa,
  "org.locationtech.geomesa" % "geomesa-accumulo-datastore" % Version.geomesa,
  "org.locationtech.geomesa" % "geomesa-utils" % Version.geomesa,
<<<<<<< HEAD
  "org.apache.spark" %% "spark-core" % Version.spark % "provided",
=======
  "de.javakaffee" % "kryo-serializers" % "0.38" exclude("com.esotericsoftware", "kryo"),
  "com.esotericsoftware" % "kryo-shaded" % "3.0.3",
  sparkCore % "provided",
>>>>>>> 0cd291e4
  spire,
  scalatest % "test")

resolvers ++= Seq(
  "locationtech-releases" at "https://repo.locationtech.org/content/repositories/releases/",
  "locationtech-snapshots" at "https://repo.locationtech.org/content/repositories/snapshots/",
  "boundlessgeo" at "http://repo.boundlessgeo.com/main/"
)

fork in Test := false
parallelExecution in Test := false

initialCommands in console :=
  """
  import geotrellis.raster._
  import geotrellis.vector._
  import geotrellis.proj4._
  import geotrellis.spark._
  import geotrellis.spark.util._
  import geotrellis.spark.tiling._
  import geotrellis.spark.io.geomesa._
  """<|MERGE_RESOLUTION|>--- conflicted
+++ resolved
@@ -5,13 +5,7 @@
   "org.locationtech.geomesa" % "geomesa-jobs" % Version.geomesa,
   "org.locationtech.geomesa" % "geomesa-accumulo-datastore" % Version.geomesa,
   "org.locationtech.geomesa" % "geomesa-utils" % Version.geomesa,
-<<<<<<< HEAD
-  "org.apache.spark" %% "spark-core" % Version.spark % "provided",
-=======
-  "de.javakaffee" % "kryo-serializers" % "0.38" exclude("com.esotericsoftware", "kryo"),
-  "com.esotericsoftware" % "kryo-shaded" % "3.0.3",
   sparkCore % "provided",
->>>>>>> 0cd291e4
   spire,
   scalatest % "test")
 
