--- conflicted
+++ resolved
@@ -13,13 +13,8 @@
     val smallPath = geoTiffPath("ls8_int32.tif")
     val bigPath = geoTiffPath("bigtiffs/ls8_int32-big.tif")
 
-<<<<<<< HEAD
     val smallPathMulti = geoTiffPath("multi.tif")
     val bigPathMulti = geoTiffPath("bigtiffs/multi-big.tif")
-=======
-    val smallPathMulti = "raster-test/data/geotiff-test-files/multi.tif"
-    val bigPathMulti = "raster-test/data/geotiff-test-files/bigtiffs/multi-big.tif"
->>>>>>> 720612f4
 
     val chunkSize = 500
 
