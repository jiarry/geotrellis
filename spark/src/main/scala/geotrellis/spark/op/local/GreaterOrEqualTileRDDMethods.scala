--- conflicted
+++ resolved
@@ -4,11 +4,8 @@
 import geotrellis.spark._
 import geotrellis.spark.op._
 import geotrellis.raster.op.local.GreaterOrEqual
-<<<<<<< HEAD
 import org.apache.spark.Partitioner
-=======
 import org.apache.spark.rdd.RDD
->>>>>>> 629ca364
 
 trait GreaterOrEqualTileRDDMethods[K] extends TileRDDMethods[K] {
   /**
@@ -76,21 +73,13 @@
     * the corresponding cell valued of the rasters are greater than or equal
     * to the next raster, else 0.
     */
-<<<<<<< HEAD
-  def localGreaterOrEqual(other: Self, partitioner: Option[Partitioner] = None): Self =
+  def localGreaterOrEqual(other: RDD[(K, Tile)], partitioner: Option[Partitioner] = None): RDD[(K, Tile)] =
     self.combineValues(other, partitioner)(GreaterOrEqual.apply)
-=======
-  def localGreaterOrEqual(other: RDD[(K, Tile)]) =
-    self.combineValues(other)(GreaterOrEqual.apply)
->>>>>>> 629ca364
+  
   /**
     * Returns a RasterRDD with data of TypeBit, where cell values equal 1 if
     * the corresponding cell valued of the rasters are greater than or equal
     * to the next raster, else 0.
     */
-<<<<<<< HEAD
-  def >=(other: Self): Self = localGreaterOrEqual(other)
-=======
   def >=(other: RDD[(K, Tile)]) = localGreaterOrEqual(other)
->>>>>>> 629ca364
 }