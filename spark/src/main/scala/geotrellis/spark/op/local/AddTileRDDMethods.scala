package geotrellis.spark.op.local

import geotrellis.spark._
import geotrellis.spark.op._
import geotrellis.raster._
import geotrellis.raster.op.local.Add
import org.apache.spark.Partitioner
import org.apache.spark.rdd.RDD

trait AddTileRDDMethods[K] extends TileRDDMethods[K] {
  /** Add a constant Int value to each cell. */
  def localAdd(i: Int) =
    self.mapValues { r => Add(r, i) }

  /** Add a constant Int value to each cell. */
  def +(i: Int) = localAdd(i)

  /** Add a constant Int value to each cell. */
  def +:(i: Int) = localAdd(i)

  /** Add a constant Double value to each cell. */
  def localAdd(d: Double) =
    self.mapValues { r => Add(r, d) }

  /** Add a constant Double value to each cell. */
  def +(d: Double) = localAdd(d)

  /** Add a constant Double value to each cell. */
  def +:(d: Double) = localAdd(d)

  /** Add the values of each cell in each raster.  */
<<<<<<< HEAD
  def localAdd(other: Self): Self = localAdd(other, None)
  def localAdd(other: Self, partitioner: Option[Partitioner]): Self =
    self.combineValues(other, partitioner) { Add.apply }

  /** Add the values of each cell in each raster. */
  def +(other: Self): Self = localAdd(other, None)

  def localAdd(others: Traversable[Self]): Self = localAdd(others, None)
  def localAdd(others: Traversable[Self], partitioner: Option[Partitioner]): Self =
    self.combineValues(others, partitioner) { Add.apply }

  def +(others: Traversable[Self]): Self = localAdd(others, None)
=======
  def localAdd(other: RDD[(K, Tile)]) =
    self.combineValues(other) { Add.apply }

  /** Add the values of each cell in each raster. */
  def +(other: RDD[(K, Tile)]) = localAdd(other)

  def localAdd(others: Traversable[RDD[(K, Tile)]]) =
    self.combineValues(others) { Add.apply }

  def +(others: Traversable[RDD[(K, Tile)]]) =
    localAdd(others)
>>>>>>> 629ca364
}<|MERGE_RESOLUTION|>--- conflicted
+++ resolved
@@ -29,30 +29,16 @@
   def +:(d: Double) = localAdd(d)
 
   /** Add the values of each cell in each raster.  */
-<<<<<<< HEAD
-  def localAdd(other: Self): Self = localAdd(other, None)
-  def localAdd(other: Self, partitioner: Option[Partitioner]): Self =
+  def localAdd(other: RDD[(K, Tile)]): RDD[(K, Tile)] = localAdd(other, None)
+  def localAdd(other: RDD[(K, Tile)], partitioner: Option[Partitioner]): RDD[(K, Tile)] =
     self.combineValues(other, partitioner) { Add.apply }
 
   /** Add the values of each cell in each raster. */
-  def +(other: Self): Self = localAdd(other, None)
+  def +(other: RDD[(K, Tile)]): RDD[(K, Tile)] = localAdd(other, None)
 
-  def localAdd(others: Traversable[Self]): Self = localAdd(others, None)
-  def localAdd(others: Traversable[Self], partitioner: Option[Partitioner]): Self =
+  def localAdd(others: Traversable[RDD[(K, Tile)]]): RDD[(K, Tile)] = localAdd(others, None)
+  def localAdd(others: Traversable[RDD[(K, Tile)]], partitioner: Option[Partitioner]): RDD[(K, Tile)] =
     self.combineValues(others, partitioner) { Add.apply }
 
-  def +(others: Traversable[Self]): Self = localAdd(others, None)
-=======
-  def localAdd(other: RDD[(K, Tile)]) =
-    self.combineValues(other) { Add.apply }
-
-  /** Add the values of each cell in each raster. */
-  def +(other: RDD[(K, Tile)]) = localAdd(other)
-
-  def localAdd(others: Traversable[RDD[(K, Tile)]]) =
-    self.combineValues(others) { Add.apply }
-
-  def +(others: Traversable[RDD[(K, Tile)]]) =
-    localAdd(others)
->>>>>>> 629ca364
+  def +(others: Traversable[RDD[(K, Tile)]]): RDD[(K, Tile)] = localAdd(others, None)
 }