package geotrellis.spark.io.s3

import geotrellis.spark._
import geotrellis.spark.io._
import geotrellis.spark.io.avro.codecs.KeyValueRecordCodec
import geotrellis.spark.io.index._
import geotrellis.spark.io.json._
import geotrellis.spark.io.avro._
import geotrellis.spark.io.avro.codecs._
import com.amazonaws.services.s3.model.AmazonS3Exception
import org.apache.avro.Schema
import org.apache.commons.io.IOUtils
import spray.json._
import spray.json.DefaultJsonProtocol._
import scala.reflect.ClassTag

<<<<<<< HEAD
class S3TileReader[K: Boundable: AvroRecordCodec: JsonFormat: ClassTag, V: AvroRecordCodec](
  val attributeStore: S3AttributeStore
=======
class S3TileReader[K: AvroRecordCodec: JsonFormat: ClassTag, V: AvroRecordCodec](
  val attributeStore: AttributeStore[JsonFormat]
>>>>>>> 2283ec50
)  extends Reader[LayerId, Reader[K, V]] {

  val s3Client: S3Client = S3Client.default

  def read(layerId: LayerId): Reader[K, V] = new Reader[K, V] {

    val (layerMetaData, _, keyBounds, keyIndex, writerSchema) =
      attributeStore.readLayerAttributes[S3LayerHeader, Unit, KeyBounds[K], KeyIndex[K], Schema](layerId)

    def read(key: K): V = {
      val maxWidth = Index.digits(keyIndex.toIndex(keyBounds.maxKey))
      val path = s"${layerMetaData.key}/${Index.encode(keyIndex.toIndex(key), maxWidth)}"

      val is =
        try {
          s3Client.getObject(layerMetaData.bucket, path).getObjectContent
        } catch {
          case e: AmazonS3Exception if e.getStatusCode == 404 =>
            throw new TileNotFoundError(key, layerId)
        }

      val bytes = IOUtils.toByteArray(is)
      val recs = AvroEncoder.fromBinary(writerSchema, bytes)(KeyValueRecordCodec[K, V])

      recs
        .find { row => row._1 == key }
        .map { row => row._2 }
        .getOrElse(throw new TileNotFoundError(key, layerId))
    }
  }
}

object S3TileReader {
  def apply[K: Boundable: AvroRecordCodec: JsonFormat: ClassTag, V: AvroRecordCodec](bucket: String, root: String): S3TileReader[K, V] =
    new S3TileReader[K, V](new S3AttributeStore(bucket, root))
  
  def apply[K: Boundable: AvroRecordCodec: JsonFormat: ClassTag, V: AvroRecordCodec](bucket: String): S3TileReader[K, V] =
    apply(bucket, "")
}<|MERGE_RESOLUTION|>--- conflicted
+++ resolved
@@ -14,13 +14,8 @@
 import spray.json.DefaultJsonProtocol._
 import scala.reflect.ClassTag
 
-<<<<<<< HEAD
-class S3TileReader[K: Boundable: AvroRecordCodec: JsonFormat: ClassTag, V: AvroRecordCodec](
-  val attributeStore: S3AttributeStore
-=======
 class S3TileReader[K: AvroRecordCodec: JsonFormat: ClassTag, V: AvroRecordCodec](
   val attributeStore: AttributeStore[JsonFormat]
->>>>>>> 2283ec50
 )  extends Reader[LayerId, Reader[K, V]] {
 
   val s3Client: S3Client = S3Client.default
@@ -54,9 +49,9 @@
 }
 
 object S3TileReader {
-  def apply[K: Boundable: AvroRecordCodec: JsonFormat: ClassTag, V: AvroRecordCodec](bucket: String, root: String): S3TileReader[K, V] =
+  def apply[K: AvroRecordCodec: JsonFormat: ClassTag, V: AvroRecordCodec](bucket: String, root: String): S3TileReader[K, V] =
     new S3TileReader[K, V](new S3AttributeStore(bucket, root))
   
-  def apply[K: Boundable: AvroRecordCodec: JsonFormat: ClassTag, V: AvroRecordCodec](bucket: String): S3TileReader[K, V] =
+  def apply[K: AvroRecordCodec: JsonFormat: ClassTag, V: AvroRecordCodec](bucket: String): S3TileReader[K, V] =
     apply(bucket, "")
 }