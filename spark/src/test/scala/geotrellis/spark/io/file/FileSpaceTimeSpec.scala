package geotrellis.spark.io.file

import geotrellis.raster.Tile
import geotrellis.spark.io._
import geotrellis.spark.io.json._
import geotrellis.spark.io.index._
import geotrellis.spark.testfiles.TestFiles
import geotrellis.spark._
import geotrellis.spark.io.avro.codecs._
import com.github.nscala_time.time.Imports._

<<<<<<< HEAD
class FileSpaceTimeSpec
    extends PersistenceSpec[SpaceTimeKey, Tile, RasterMetaData]
    with SpaceTimeKeyIndexMethods
    with TestEnvironment
    with TestFiles
    with CoordinateSpaceTimeTests {
  lazy val reader = FileLayerReader(outputLocalPath)
  lazy val writer = FileLayerWriter(outputLocalPath)
  lazy val deleter = FileLayerDeleter(outputLocalPath)
  lazy val copier = FileLayerCopier(outputLocalPath)
  lazy val mover  = FileLayerMover(outputLocalPath)
  lazy val reindexer = FileLayerReindexer(outputLocalPath)
  lazy val tiles = FileTileReader[SpaceTimeKey, Tile](outputLocalPath)
  lazy val sample =  CoordinateSpaceTime
=======
abstract class FileSpaceTimeSpec
    extends PersistenceSpec[SpaceTimeKey, Tile, RasterMetaData[SpaceTimeKey]]
    with TestEnvironment
    with TestFiles
    with CoordinateSpaceTimeTests {
  lazy val reader = FileLayerReader[SpaceTimeKey, Tile, RasterMetaData[SpaceTimeKey]](outputLocalPath)
  lazy val deleter = FileLayerDeleter[SpaceTimeKey, Tile, RasterMetaData[SpaceTimeKey]](outputLocalPath)
  lazy val copier = FileLayerCopier[SpaceTimeKey, Tile, RasterMetaData[SpaceTimeKey]](outputLocalPath)
  lazy val mover  = FileLayerMover[SpaceTimeKey, Tile, RasterMetaData[SpaceTimeKey]](outputLocalPath)
  lazy val reindexer = FileLayerReindexer[SpaceTimeKey, Tile, RasterMetaData[SpaceTimeKey]](outputLocalPath, ZCurveKeyIndexMethod.byPattern("YMM"))
  lazy val tiles = FileTileReader[SpaceTimeKey, Tile](outputLocalPath)
  lazy val sample =  CoordinateSpaceTime
}

class FileSpaceTimeZCurveByYearSpec extends FileSpaceTimeSpec {
  lazy val writer = FileLayerWriter[SpaceTimeKey, Tile, RasterMetaData[SpaceTimeKey]](outputLocalPath, ZCurveKeyIndexMethod.byYear)
}

class FileSpaceTimeZCurveByFuncSpec extends FileSpaceTimeSpec {
  lazy val writer = FileLayerWriter[SpaceTimeKey, Tile, RasterMetaData[SpaceTimeKey]](outputLocalPath, ZCurveKeyIndexMethod.by{ x =>  if (x < DateTime.now) 1 else 0 })
}

class FileSpaceTimeHilbertSpec extends FileSpaceTimeSpec {
  lazy val writer = FileLayerWriter[SpaceTimeKey, Tile, RasterMetaData[SpaceTimeKey]](outputLocalPath, HilbertKeyIndexMethod(DateTime.now - 20.years, DateTime.now, 4))
}

class FileSpaceTimeHilbertWithResolutionSpec extends FileSpaceTimeSpec {
  lazy val writer = FileLayerWriter[SpaceTimeKey, Tile, RasterMetaData[SpaceTimeKey]](outputLocalPath,  HilbertKeyIndexMethod(2))
>>>>>>> 5dd0938f
}<|MERGE_RESOLUTION|>--- conflicted
+++ resolved
@@ -9,9 +9,8 @@
 import geotrellis.spark.io.avro.codecs._
 import com.github.nscala_time.time.Imports._
 
-<<<<<<< HEAD
 class FileSpaceTimeSpec
-    extends PersistenceSpec[SpaceTimeKey, Tile, RasterMetaData]
+    extends PersistenceSpec[SpaceTimeKey, Tile, RasterMetaData[SpaceTimeKey]]
     with SpaceTimeKeyIndexMethods
     with TestEnvironment
     with TestFiles
@@ -24,34 +23,4 @@
   lazy val reindexer = FileLayerReindexer(outputLocalPath)
   lazy val tiles = FileTileReader[SpaceTimeKey, Tile](outputLocalPath)
   lazy val sample =  CoordinateSpaceTime
-=======
-abstract class FileSpaceTimeSpec
-    extends PersistenceSpec[SpaceTimeKey, Tile, RasterMetaData[SpaceTimeKey]]
-    with TestEnvironment
-    with TestFiles
-    with CoordinateSpaceTimeTests {
-  lazy val reader = FileLayerReader[SpaceTimeKey, Tile, RasterMetaData[SpaceTimeKey]](outputLocalPath)
-  lazy val deleter = FileLayerDeleter[SpaceTimeKey, Tile, RasterMetaData[SpaceTimeKey]](outputLocalPath)
-  lazy val copier = FileLayerCopier[SpaceTimeKey, Tile, RasterMetaData[SpaceTimeKey]](outputLocalPath)
-  lazy val mover  = FileLayerMover[SpaceTimeKey, Tile, RasterMetaData[SpaceTimeKey]](outputLocalPath)
-  lazy val reindexer = FileLayerReindexer[SpaceTimeKey, Tile, RasterMetaData[SpaceTimeKey]](outputLocalPath, ZCurveKeyIndexMethod.byPattern("YMM"))
-  lazy val tiles = FileTileReader[SpaceTimeKey, Tile](outputLocalPath)
-  lazy val sample =  CoordinateSpaceTime
-}
-
-class FileSpaceTimeZCurveByYearSpec extends FileSpaceTimeSpec {
-  lazy val writer = FileLayerWriter[SpaceTimeKey, Tile, RasterMetaData[SpaceTimeKey]](outputLocalPath, ZCurveKeyIndexMethod.byYear)
-}
-
-class FileSpaceTimeZCurveByFuncSpec extends FileSpaceTimeSpec {
-  lazy val writer = FileLayerWriter[SpaceTimeKey, Tile, RasterMetaData[SpaceTimeKey]](outputLocalPath, ZCurveKeyIndexMethod.by{ x =>  if (x < DateTime.now) 1 else 0 })
-}
-
-class FileSpaceTimeHilbertSpec extends FileSpaceTimeSpec {
-  lazy val writer = FileLayerWriter[SpaceTimeKey, Tile, RasterMetaData[SpaceTimeKey]](outputLocalPath, HilbertKeyIndexMethod(DateTime.now - 20.years, DateTime.now, 4))
-}
-
-class FileSpaceTimeHilbertWithResolutionSpec extends FileSpaceTimeSpec {
-  lazy val writer = FileLayerWriter[SpaceTimeKey, Tile, RasterMetaData[SpaceTimeKey]](outputLocalPath,  HilbertKeyIndexMethod(2))
->>>>>>> 5dd0938f
 }