--- conflicted
+++ resolved
@@ -67,112 +67,6 @@
     builder.result
   }
 
-<<<<<<< HEAD
-  private def filterTiles(p:Op[feature.Polygon[_]]):Op[Seq[Op[TileIntersection]]] = {
-    (rasterDefinition,tiles,p).map { (rd,tiles,p) =>
-      val rl = rd.tileLayout.getResolutionLayout(rd.re)
-      val tileCols = rd.tileLayout.tileCols
-      val tileRows = rd.tileLayout.tileRows
-      val filtered = mutable.ListBuffer[Op[TileIntersection]]()
-      for(col <- 0 until tileCols optimized) {
-        for(row <- 0 until tileRows optimized) {
-          val tilePoly = 
-            rl.getRasterExtent(col,row)
-              .extent
-              .asFeature()
-              .geom
-
-          if(p.geom.contains(tilePoly)) {
-            filtered += tiles(row*tileCols + col).map(FullTileIntersection(_))
-          } else {
-            val intersections = tilePoly.intersection(p.geom).asPolygonSet.map(Polygon(_,0))
-            if(!intersections.isEmpty) {
-              filtered += tiles(row*tileCols + col).map(PartialTileIntersection(_,intersections))
-            }
-          }
-        }
-      }
-      filtered.toSeq
-    }
-  }
-
-  def mapIntersecting[B,That,D](p:Op[feature.Polygon[D]])(handleTileIntersection:TileIntersection=>B)(implicit bf:CanBuildSourceFrom[Repr,B,That]):That = {
-    val builder = bf.apply(this)
-    val newOp = 
-      (rasterDefinition,tiles,p).map { (rd,tiles,p) =>
-        val rl = rd.tileLayout.getResolutionLayout(rd.re)
-        val tileCols = rd.tileLayout.tileCols
-        val tileRows = rd.tileLayout.tileRows
-        val filtered = mutable.ListBuffer[Op[B]]()
-        for(col <- 0 until tileCols optimized) {
-          for(row <- 0 until tileRows optimized) {
-            val tilePoly =
-              rl.getRasterExtent(col,row)
-                .extent
-                .asFeature()
-                .geom
-
-            if(p.geom.contains(tilePoly)) {
-              filtered += 
-                tiles(row*tileCols + col)
-                  .map(t => handleTileIntersection(FullTileIntersection(t)))
-            } else {
-              val intersections = tilePoly.intersection(p.geom).asPolygonSet.map(Polygon(_,p.data))
-              if(!intersections.isEmpty) {
-                filtered += 
-                  tiles(row*tileCols + col)
-                    .map(t => handleTileIntersection(PartialTileIntersection(t,intersections)))
-              }
-            }
-          }
-        }
-        filtered.toSeq
-      }
-
-    builder.setOp(newOp)
-    val result = builder.result()
-    result
-  }
-
-  def mapIntersecting[B,That,D](p:Op[feature.Polygon[D]],fullTileCache:DataSource[B,_])(handlePartialIntersection:PartialTileIntersection[D]=>B)(implicit bf:CanBuildSourceFrom[Repr,B,That]):That = {
-    val builder = bf.apply(this)
-    val newOp = 
-      (rasterDefinition,tiles,p).map { (rd,tiles,p) =>
-        val rl = rd.tileLayout.getResolutionLayout(rd.re)
-        val tileCols = rd.tileLayout.tileCols
-        val tileRows = rd.tileLayout.tileRows
-        val filtered = mutable.ListBuffer[Op[B]]()
-        for(col <- 0 until tileCols optimized) {
-          for(row <- 0 until tileRows optimized) {
-            val tilePoly =
-              rl.getRasterExtent(col,row)
-                .extent
-                .asFeature()
-                .geom
-
-            if(p.geom.contains(tilePoly)) {
-              filtered += 
-                fullTileCache.elements.flatMap(_.apply(row*tileCols + col))
-            } else {
-              val intersections = tilePoly.intersection(p.geom).asPolygonSet.map(Polygon(_,p.data))
-              if(!intersections.isEmpty) {
-                filtered += 
-                  tiles(row*tileCols + col)
-                    .map(t => handlePartialIntersection(PartialTileIntersection(t,intersections)))
-              }
-            }
-          }
-        }
-        filtered.toSeq
-      }
-
-    builder.setOp(newOp)
-    val result = builder.result()
-    result
-  }
-
-=======
->>>>>>> ba967fbf
   def min():ValueSource[Int] = 
     self.map(_.findMinMax._1)
         .reduce { (m1,m2) =>
