--- conflicted
+++ resolved
@@ -13,11 +13,7 @@
   (r,n) => new CursorCalculation[Raster] with IntRasterDataResult {
     def calc(r:Raster,cursor:Cursor) = {
       var m = Int.MaxValue
-<<<<<<< HEAD
-      cursor.allCells.foreach { (x,y) => m = min(m,r.get(x,y)) }
-=======
       cursor.allCells.foreach { (col,row) => m = min(m,r.get(col,row)) }
->>>>>>> 8d0b0416
       data.set(cursor.col,cursor.row,m)
     }
   }
