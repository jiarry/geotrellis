package trellis.operation

import trellis._
import trellis.process._
import trellis.geometry._

/**
 * Used for Kernel Density calculation
 *
 * @see Kernel$
 */
class Kernel(val data: Array[Int])




/**
 * Object used for generating kernels
 */
object Kernel {

  /**
   * Type alias for our gaussian functions. (Double, Double) => Double.
   */
  type Gaussian = Function2[Double, Double, Double]

  /**
   * Creates a kernel
   *
   * @param data Array of integers representing the 2d kernel
   */
  def apply(data: Array[Int]):Kernel = new Kernel(data)

  /**
   * Creates a kernel
   *
   * @param size Size of the kernel (square kernel, so width or height)
   * @param f kernel generating function. If f(x,y) returns negative values
   * they will be ignored
   */
  def apply(size: Int, f:Gaussian):Kernel = {
    val r = Array.ofDim[Int](size*size)
    var row = 0
    var col = 0
    while(row < size) {
      col = 0
      
      while(col < size) {
        val x = col - size/2
        val y = row - size/2
        val idx = row*size + col
        val value = f(x,y)
        r(idx) = if (value >= 0) value.toInt else 0
        col += 1
      }
      
      row += 1
    }
    
    Kernel(r)
  }

  
  /**
   * Predefined functions useful for generating kernels
   */
  object Function {
    
    //TODO:
    // Triangular [Linear]
    // Exponential [e^x]
    // Quartic

    /**
     * Function that returns a uniform circle
     *
     * @param r: Radius
     * @param a: Amplitude
     */
    def uniform(r: Double, a:Double = 1.0): Gaussian = {
      (x:Double, y:Double) => if (x * x + y * y < r * r) a else 0
    }

    /**
     * A function that returns a 2d guassian
     *
     * @param a: Amplitude
     * @param x0,y0: X/Y shift from center
     * @param sigmaX,sigmaY: 'Spread' factor (std devation)
     *
     * @return function that takes (x,y) and returns guassian value
     */
    def gaussian(a:Double = 1.0, sigmaX:Double = 1.0, sigmaY:Double = 1.0,
                 x0:Double = 0.0, y0:Double = 0.0): Gaussian = {
      (x:Double, y:Double) => {
        val xx = ((x - x0) * (x - x0)) / (2.0 *(sigmaX * sigmaX))
        val yy = ((y - y0) * (y - y0)) / (2.0 *(sigmaY * sigmaY))
        a * math.exp(-(xx + yy))
      }
    }

    /**
     * A function that returns a 2d guassian, parameterized as if in 1d
     *
     * @param a: Amplitude
     * @param sigma: 'Spread' factor (std devation)
     *
     * @return function that takes (x,y) and returns guassian value
     */
    def gaussian1d(a:Double = 1.0, sigma:Double = 1.0):Gaussian = {
      gaussian(a, sigma, sigma, 0.0, 0.0)
    }
  }

 
}

object KernelDensityHelper {
    private[operation] def stampNeigh(raster: IntRaster, v: Int, x: Int, y: Int,
                                 dx: Int, dy: Int, kernel: Array[Int]):Unit = {
      var k = 0
      val nr = raster.rows
      val nc = raster.cols
      var c:Int = x - dx / 2
      var r:Int = 0

      while(c <= x + dx / 2) {
        r = y - dy / 2

        while(r <= y + dy / 2) {
          if (c >= 0 && c < nc && r >= 0 && r < nr) {
            val i = kernel(k) * v
            // Don't stamp zero values
            if (i > 0) {
              val z = raster.get(c, r)
              raster.set(c, r, if (z == NODATA) i else z + i)
            }
          }
         
          k += 1
          r += 1
        }
        
        c += 1
      }
    }
  }

/**
 * Compute the kernel density of a set of points onto a raster
 *
 * This operation is currently O(n*m) where n is the number of points and m is
 * the size of the kernel array.
 *
 * @param outputRasterExtent: Operation returning the RasterExtent for the
 *   output raster
 * @param kernel: Operation returning a Kernel object to use
 * @param points: Operation returning an array of points to used for the
 *   density calculation
 *
 * Note that the kernel must be square (sqrt(len(kernel)) is an integer)
 * 
 * @see trellis.operation.Kernel$ for methods of creating the input kernel
 */
<<<<<<< HEAD
case class KernelDensity(re:Op[RasterExtent], k:Op[Kernel], pts:Op[Array[Point]])
extends Op[IntRaster] {

  def _run(context:Context) = runAsync(List(re, k, pts))

  val nextSteps:Steps = {
    case (re:RasterExtent) :: (kernel:Kernel) :: (pts:Array[Point]) :: Nil => {
      val raster = IntRaster.createEmpty(re)
      val k = kernel.data
  
      val w = math.sqrt(k.length).toInt
      if (w * w != k.length) {
        sys.error("You must use a square kernel")
      }
  
      var ptIdx = 0
      val ptLen = pts.length
  
      val cols = raster.cols
      val rows = raster.rows
      while(ptIdx < ptLen) {
        val pt = pts(ptIdx)
  
        val px = ((pt.x - re.extent.xmin) / re.cellwidth).toInt
        val py = ((re.extent.ymax - pt.y) / re.cellheight).toInt
  
        val w2 = w / 2
        if ((px > -w2 && px < cols + w2) && (py > -w2 && py < rows + w2)) {
          stampNeigh(raster, pt.value, px, py, w, w, k)
        }
  
        ptIdx += 1
      }
  
      Result(raster)
    }
  }

  private[this] def stampNeigh(raster: IntRaster, v: Int, x: Int, y: Int,
                               dx: Int, dy: Int, kernel: Array[Int]) {
    var k = 0
    val nr = raster.rows
    val nc = raster.cols
    var c:Int = x - dx / 2
    var r:Int = 0

    while(c <= x + dx / 2) {
      r = y - dy / 2

      while(r <= y + dy / 2) {
        if (c >= 0 && c < nc && r >= 0 && r < nr) {
          val i = kernel(k) * v
          // Don't stamp zero values
          if (i > 0) {
            val z = raster.get(c, r)
            raster.set(c, r, if (z == NODATA) i else z + i)
          }
        }
       
        k += 1
        r += 1
      }
      
      c += 1
    }
=======
case class KernelDensity(outputRasterExtent: Op[RasterExtent], 
                         kernel: Op[Kernel], points: Op[Array[Point]])
extends Op3(outputRasterExtent, kernel, points) ({
  (re, kernel, pts) => {
    val raster = IntRaster.createEmpty(re)
    val k = kernel.data

    val w = math.sqrt(k.length).toInt
    if (w * w != k.length) {
      sys.error("You must use a square kernel")
    }

    var ptIdx = 0
    val ptLen = pts.length

    val cols = raster.cols
    val rows = raster.rows
    while(ptIdx < ptLen) {
      val pt = pts(ptIdx)

      val px = ((pt.x - re.extent.xmin) / re.cellwidth).toInt
      val py = ((re.extent.ymax - pt.y) / re.cellheight).toInt

      val w2 = w / 2
      if ((px > -w2 && px < cols + w2) && (py > -w2 && py < rows + w2)) {
        KernelDensityHelper.stampNeigh(raster, pt.value, px, py, w, w, k)
      }
  
      ptIdx += 1
    }
    Result(raster)
>>>>>>> c163315f
  }
})<|MERGE_RESOLUTION|>--- conflicted
+++ resolved
@@ -162,73 +162,6 @@
  * 
  * @see trellis.operation.Kernel$ for methods of creating the input kernel
  */
-<<<<<<< HEAD
-case class KernelDensity(re:Op[RasterExtent], k:Op[Kernel], pts:Op[Array[Point]])
-extends Op[IntRaster] {
-
-  def _run(context:Context) = runAsync(List(re, k, pts))
-
-  val nextSteps:Steps = {
-    case (re:RasterExtent) :: (kernel:Kernel) :: (pts:Array[Point]) :: Nil => {
-      val raster = IntRaster.createEmpty(re)
-      val k = kernel.data
-  
-      val w = math.sqrt(k.length).toInt
-      if (w * w != k.length) {
-        sys.error("You must use a square kernel")
-      }
-  
-      var ptIdx = 0
-      val ptLen = pts.length
-  
-      val cols = raster.cols
-      val rows = raster.rows
-      while(ptIdx < ptLen) {
-        val pt = pts(ptIdx)
-  
-        val px = ((pt.x - re.extent.xmin) / re.cellwidth).toInt
-        val py = ((re.extent.ymax - pt.y) / re.cellheight).toInt
-  
-        val w2 = w / 2
-        if ((px > -w2 && px < cols + w2) && (py > -w2 && py < rows + w2)) {
-          stampNeigh(raster, pt.value, px, py, w, w, k)
-        }
-  
-        ptIdx += 1
-      }
-  
-      Result(raster)
-    }
-  }
-
-  private[this] def stampNeigh(raster: IntRaster, v: Int, x: Int, y: Int,
-                               dx: Int, dy: Int, kernel: Array[Int]) {
-    var k = 0
-    val nr = raster.rows
-    val nc = raster.cols
-    var c:Int = x - dx / 2
-    var r:Int = 0
-
-    while(c <= x + dx / 2) {
-      r = y - dy / 2
-
-      while(r <= y + dy / 2) {
-        if (c >= 0 && c < nc && r >= 0 && r < nr) {
-          val i = kernel(k) * v
-          // Don't stamp zero values
-          if (i > 0) {
-            val z = raster.get(c, r)
-            raster.set(c, r, if (z == NODATA) i else z + i)
-          }
-        }
-       
-        k += 1
-        r += 1
-      }
-      
-      c += 1
-    }
-=======
 case class KernelDensity(outputRasterExtent: Op[RasterExtent], 
                          kernel: Op[Kernel], points: Op[Array[Point]])
 extends Op3(outputRasterExtent, kernel, points) ({
@@ -260,6 +193,5 @@
       ptIdx += 1
     }
     Result(raster)
->>>>>>> c163315f
   }
 })