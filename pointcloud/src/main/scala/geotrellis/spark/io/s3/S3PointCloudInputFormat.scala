/*
 * Copyright 2016 Azavea
 *
 * Licensed under the Apache License, Version 2.0 (the "License");
 * you may not use this file except in compliance with the License.
 * You may obtain a copy of the License at
 *
 *     http://www.apache.org/licenses/LICENSE-2.0
 *
 * Unless required by applicable law or agreed to in writing, software
 * distributed under the License is distributed on an "AS IS" BASIS,
 * WITHOUT WARRANTIES OR CONDITIONS OF ANY KIND, either express or implied.
 * See the License for the specific language governing permissions and
 * limitations under the License.
 */

package geotrellis.spark.io.s3

import geotrellis.spark.io.hadoop.formats.PointCloudInputFormat
import geotrellis.spark.pointcloud.json._
import geotrellis.util.Filesystem
import io.pdal._
import org.apache.hadoop.mapreduce.{InputSplit, TaskAttemptContext}
import java.io.{BufferedOutputStream, File, FileOutputStream}

case class S3PointCloudHeader(key: String, metadata: String, schema: String)

/** Process files from the path through PDAL, and reads all files point data as an Array[Byte] **/
class S3PointCloudInputFormat extends S3InputFormat[S3PointCloudHeader, Iterator[PointCloud]] {
  def createRecordReader(split: InputSplit, context: TaskAttemptContext) = {
    val tmpDir = {
      val dir = PointCloudInputFormat.getTmpDir(context)
      if(dir == null) Filesystem.createDirectory()
      else Filesystem.createDirectory(dir)
    }
    val s3Client = getS3Client(context)

    new S3RecordReader[S3PointCloudHeader, Iterator[PointCloud]](s3Client) {
      def read(key: String, bytes: Array[Byte]) = {
        // copy remote file into local tmp dir
        val localPath = new File(tmpDir, key)
        val bos = new BufferedOutputStream(new FileOutputStream(localPath))
        Stream.continually(bos.write(bytes))
        bos.close()

        val pipeline = Pipeline(fileToPipelineJson(localPath).toString)

        // PDAL itself is not threadsafe
        AnyRef.synchronized { pipeline.execute }

        val pointViewIterator = pipeline.getPointViews()
        // conversion to list to load everything into JVM memory
        val packedPoints = pointViewIterator.toList.map { pointView =>
<<<<<<< HEAD
          val packedPoint = pointView.getPointCloud
=======
          val packedPoint =
            pointView.getPointCloud()
>>>>>>> a733da30

          pointView.dispose()
          packedPoint
        }.toIterator

<<<<<<< HEAD
        val header = S3PointCloudHeader(key, pipeline.getMetadata(), pipeline.getSchema())

        val result = header -> packedPoints
=======
      val header =
        S3PointCloudHeader(
          key,
          pipeline.getMetadata(),
          pipeline.getSchema()
        )

        val result =  (header, packedPoints)
>>>>>>> a733da30

        pointViewIterator.dispose()
        pipeline.dispose()
        localPath.delete()
        tmpDir.delete()

        result
      }
    }
  }
}<|MERGE_RESOLUTION|>--- conflicted
+++ resolved
@@ -51,22 +51,12 @@
         val pointViewIterator = pipeline.getPointViews()
         // conversion to list to load everything into JVM memory
         val packedPoints = pointViewIterator.toList.map { pointView =>
-<<<<<<< HEAD
           val packedPoint = pointView.getPointCloud
-=======
-          val packedPoint =
-            pointView.getPointCloud()
->>>>>>> a733da30
 
           pointView.dispose()
           packedPoint
         }.toIterator
 
-<<<<<<< HEAD
-        val header = S3PointCloudHeader(key, pipeline.getMetadata(), pipeline.getSchema())
-
-        val result = header -> packedPoints
-=======
       val header =
         S3PointCloudHeader(
           key,
@@ -75,7 +65,6 @@
         )
 
         val result =  (header, packedPoints)
->>>>>>> a733da30
 
         pointViewIterator.dispose()
         pipeline.dispose()
